//===- AffineParser.cpp - MLIR Affine Parser ------------------------------===//
//
// Part of the LLVM Project, under the Apache License v2.0 with LLVM Exceptions.
// See https://llvm.org/LICENSE.txt for license information.
// SPDX-License-Identifier: Apache-2.0 WITH LLVM-exception
//
//===----------------------------------------------------------------------===//
//
// This file implements a parser for Affine structures.
//
//===----------------------------------------------------------------------===//

#include "Parser.h"
#include "mlir/IR/AffineMap.h"
#include "mlir/IR/IntegerSet.h"
#include "llvm/Support/SourceMgr.h"

using namespace mlir;
using namespace mlir::detail;

namespace {

/// Lower precedence ops (all at the same precedence level). LNoOp is false in
/// the boolean sense.
enum AffineLowPrecOp {
  /// Null value.
  LNoOp,
  Add,
  Sub
};

/// Higher precedence ops - all at the same precedence level. HNoOp is false
/// in the boolean sense.
enum AffineHighPrecOp {
  /// Null value.
  HNoOp,
  Mul,
  FloorDiv,
  CeilDiv,
  Mod
};

/// This is a specialized parser for affine structures (affine maps, affine
/// expressions, and integer sets), maintaining the state transient to their
/// bodies.
class AffineParser : public Parser {
public:
  AffineParser(ParserState &state, bool allowParsingSSAIds = false,
               function_ref<ParseResult(bool)> parseElement = nullptr)
      : Parser(state), allowParsingSSAIds(allowParsingSSAIds),
        parseElement(parseElement) {}

  ParseResult parseAffineMapRange(unsigned numDims, unsigned numSymbols,
                                  AffineMap &result);
  ParseResult parseAffineMapOrIntegerSetInline(AffineMap &map, IntegerSet &set);
<<<<<<< HEAD
  ParseResult parseIntegerSetConstraints(unsigned numDims, unsigned numSymbols,
                                         IntegerSet &result);
=======
  IntegerSet parseIntegerSetConstraints(unsigned numDims, unsigned numSymbols);
  ParseResult parseMultipleIntegerSets(SmallVectorImpl<IntegerSet> &unionSet);
>>>>>>> 6a99c26e
  ParseResult parseAffineMapOfSSAIds(AffineMap &map,
                                     OpAsmParser::Delimiter delimiter);
  ParseResult parseAffineExprOfSSAIds(AffineExpr &expr);
  void getDimsAndSymbolSSAIds(SmallVectorImpl<StringRef> &dimAndSymbolSSAIds,
                              unsigned &numDims);

private:
  // Binary affine op parsing.
  AffineLowPrecOp consumeIfLowPrecOp();
  AffineHighPrecOp consumeIfHighPrecOp();

  // Identifier lists for polyhedral structures.
  ParseResult parseDimIdList(unsigned &numDims);
  ParseResult parseSymbolIdList(unsigned &numSymbols);
  ParseResult parseDimAndOptionalSymbolIdList(unsigned &numDims,
                                              unsigned &numSymbols);
  ParseResult parseIdentifierDefinition(AffineExpr idExpr);

  AffineExpr parseAffineExpr();
  AffineExpr parseParentheticalExpr();
  AffineExpr parseNegateExpression(AffineExpr lhs);
  AffineExpr parseIntegerExpr();
  AffineExpr parseBareIdExpr();
  AffineExpr parseSSAIdExpr(bool isSymbol);
  AffineExpr parseSymbolSSAIdExpr();

  AffineExpr getAffineBinaryOpExpr(AffineHighPrecOp op, AffineExpr lhs,
                                   AffineExpr rhs, SMLoc opLoc);
  AffineExpr getAffineBinaryOpExpr(AffineLowPrecOp op, AffineExpr lhs,
                                   AffineExpr rhs);
  AffineExpr parseAffineOperandExpr(AffineExpr lhs);
  AffineExpr parseAffineLowPrecOpExpr(AffineExpr llhs, AffineLowPrecOp llhsOp);
  AffineExpr parseAffineHighPrecOpExpr(AffineExpr llhs, AffineHighPrecOp llhsOp,
                                       SMLoc llhsOpLoc);
  AffineExpr parseAffineConstraint(bool *isEq);

private:
  bool allowParsingSSAIds;
  function_ref<ParseResult(bool)> parseElement;
  unsigned numDimOperands = 0;
  unsigned numSymbolOperands = 0;
  SmallVector<std::pair<StringRef, AffineExpr>, 4> dimsAndSymbols;
};
} // namespace

/// Create an affine binary high precedence op expression (mul's, div's, mod).
/// opLoc is the location of the op token to be used to report errors
/// for non-conforming expressions.
AffineExpr AffineParser::getAffineBinaryOpExpr(AffineHighPrecOp op,
                                               AffineExpr lhs, AffineExpr rhs,
                                               SMLoc opLoc) {
  // TODO: make the error location info accurate.
  switch (op) {
  case Mul:
    if (!lhs.isSymbolicOrConstant() && !rhs.isSymbolicOrConstant()) {
      emitError(opLoc, "non-affine expression: at least one of the multiply "
                       "operands has to be either a constant or symbolic");
      return nullptr;
    }
    return lhs * rhs;
  case FloorDiv:
    if (!rhs.isSymbolicOrConstant()) {
      emitError(opLoc, "non-affine expression: right operand of floordiv "
                       "has to be either a constant or symbolic");
      return nullptr;
    }
    return lhs.floorDiv(rhs);
  case CeilDiv:
    if (!rhs.isSymbolicOrConstant()) {
      emitError(opLoc, "non-affine expression: right operand of ceildiv "
                       "has to be either a constant or symbolic");
      return nullptr;
    }
    return lhs.ceilDiv(rhs);
  case Mod:
    if (!rhs.isSymbolicOrConstant()) {
      emitError(opLoc, "non-affine expression: right operand of mod "
                       "has to be either a constant or symbolic");
      return nullptr;
    }
    return lhs % rhs;
  case HNoOp:
    llvm_unreachable("can't create affine expression for null high prec op");
    return nullptr;
  }
  llvm_unreachable("Unknown AffineHighPrecOp");
}

/// Create an affine binary low precedence op expression (add, sub).
AffineExpr AffineParser::getAffineBinaryOpExpr(AffineLowPrecOp op,
                                               AffineExpr lhs, AffineExpr rhs) {
  switch (op) {
  case AffineLowPrecOp::Add:
    return lhs + rhs;
  case AffineLowPrecOp::Sub:
    return lhs - rhs;
  case AffineLowPrecOp::LNoOp:
    llvm_unreachable("can't create affine expression for null low prec op");
    return nullptr;
  }
  llvm_unreachable("Unknown AffineLowPrecOp");
}

/// Consume this token if it is a lower precedence affine op (there are only
/// two precedence levels).
AffineLowPrecOp AffineParser::consumeIfLowPrecOp() {
  switch (getToken().getKind()) {
  case Token::plus:
    consumeToken(Token::plus);
    return AffineLowPrecOp::Add;
  case Token::minus:
    consumeToken(Token::minus);
    return AffineLowPrecOp::Sub;
  default:
    return AffineLowPrecOp::LNoOp;
  }
}

/// Consume this token if it is a higher precedence affine op (there are only
/// two precedence levels)
AffineHighPrecOp AffineParser::consumeIfHighPrecOp() {
  switch (getToken().getKind()) {
  case Token::star:
    consumeToken(Token::star);
    return Mul;
  case Token::kw_floordiv:
    consumeToken(Token::kw_floordiv);
    return FloorDiv;
  case Token::kw_ceildiv:
    consumeToken(Token::kw_ceildiv);
    return CeilDiv;
  case Token::kw_mod:
    consumeToken(Token::kw_mod);
    return Mod;
  default:
    return HNoOp;
  }
}

/// Parse a high precedence op expression list: mul, div, and mod are high
/// precedence binary ops, i.e., parse a
///   expr_1 op_1 expr_2 op_2 ... expr_n
/// where op_1, op_2 are all a AffineHighPrecOp (mul, div, mod).
/// All affine binary ops are left associative.
/// Given llhs, returns (llhs llhsOp lhs) op rhs, or (lhs op rhs) if llhs is
/// null. If no rhs can be found, returns (llhs llhsOp lhs) or lhs if llhs is
/// null. llhsOpLoc is the location of the llhsOp token that will be used to
/// report an error for non-conforming expressions.
AffineExpr AffineParser::parseAffineHighPrecOpExpr(AffineExpr llhs,
                                                   AffineHighPrecOp llhsOp,
                                                   SMLoc llhsOpLoc) {
  AffineExpr lhs = parseAffineOperandExpr(llhs);
  if (!lhs)
    return nullptr;

  // Found an LHS. Parse the remaining expression.
  auto opLoc = getToken().getLoc();
  if (AffineHighPrecOp op = consumeIfHighPrecOp()) {
    if (llhs) {
      AffineExpr expr = getAffineBinaryOpExpr(llhsOp, llhs, lhs, opLoc);
      if (!expr)
        return nullptr;
      return parseAffineHighPrecOpExpr(expr, op, opLoc);
    }
    // No LLHS, get RHS
    return parseAffineHighPrecOpExpr(lhs, op, opLoc);
  }

  // This is the last operand in this expression.
  if (llhs)
    return getAffineBinaryOpExpr(llhsOp, llhs, lhs, llhsOpLoc);

  // No llhs, 'lhs' itself is the expression.
  return lhs;
}

/// Parse an affine expression inside parentheses.
///
///   affine-expr ::= `(` affine-expr `)`
AffineExpr AffineParser::parseParentheticalExpr() {
  if (parseToken(Token::l_paren, "expected '('"))
    return nullptr;
  if (getToken().is(Token::r_paren))
    return emitError("no expression inside parentheses"), nullptr;

  auto expr = parseAffineExpr();
  if (!expr || parseToken(Token::r_paren, "expected ')'"))
    return nullptr;

  return expr;
}

/// Parse the negation expression.
///
///   affine-expr ::= `-` affine-expr
AffineExpr AffineParser::parseNegateExpression(AffineExpr lhs) {
  if (parseToken(Token::minus, "expected '-'"))
    return nullptr;

  AffineExpr operand = parseAffineOperandExpr(lhs);
  // Since negation has the highest precedence of all ops (including high
  // precedence ops) but lower than parentheses, we are only going to use
  // parseAffineOperandExpr instead of parseAffineExpr here.
  if (!operand)
    // Extra error message although parseAffineOperandExpr would have
    // complained. Leads to a better diagnostic.
    return emitError("missing operand of negation"), nullptr;
  return (-1) * operand;
}

/// Parse a bare id that may appear in an affine expression.
///
///   affine-expr ::= bare-id
AffineExpr AffineParser::parseBareIdExpr() {
  if (getToken().isNot(Token::bare_identifier))
    return emitWrongTokenError("expected bare identifier"), nullptr;

  StringRef sRef = getTokenSpelling();
  for (auto entry : dimsAndSymbols) {
    if (entry.first == sRef) {
      consumeToken(Token::bare_identifier);
      return entry.second;
    }
  }

  return emitWrongTokenError("use of undeclared identifier"), nullptr;
}

/// Parse an SSA id which may appear in an affine expression.
AffineExpr AffineParser::parseSSAIdExpr(bool isSymbol) {
  if (!allowParsingSSAIds)
    return emitWrongTokenError("unexpected ssa identifier"), nullptr;
  if (getToken().isNot(Token::percent_identifier))
    return emitWrongTokenError("expected ssa identifier"), nullptr;
  auto name = getTokenSpelling();
  // Check if we already parsed this SSA id.
  for (auto entry : dimsAndSymbols) {
    if (entry.first == name) {
      consumeToken(Token::percent_identifier);
      return entry.second;
    }
  }
  // Parse the SSA id and add an AffineDim/SymbolExpr to represent it.
  if (parseElement(isSymbol))
    return nullptr;
  auto idExpr = isSymbol
                    ? getAffineSymbolExpr(numSymbolOperands++, getContext())
                    : getAffineDimExpr(numDimOperands++, getContext());
  dimsAndSymbols.push_back({name, idExpr});
  return idExpr;
}

AffineExpr AffineParser::parseSymbolSSAIdExpr() {
  if (parseToken(Token::kw_symbol, "expected symbol keyword") ||
      parseToken(Token::l_paren, "expected '(' at start of SSA symbol"))
    return nullptr;
  AffineExpr symbolExpr = parseSSAIdExpr(/*isSymbol=*/true);
  if (!symbolExpr)
    return nullptr;
  if (parseToken(Token::r_paren, "expected ')' at end of SSA symbol"))
    return nullptr;
  return symbolExpr;
}

/// Parse a positive integral constant appearing in an affine expression.
///
///   affine-expr ::= integer-literal
AffineExpr AffineParser::parseIntegerExpr() {
  auto val = getToken().getUInt64IntegerValue();
  if (!val.hasValue() || (int64_t)val.getValue() < 0)
    return emitError("constant too large for index"), nullptr;

  consumeToken(Token::integer);
  return builder.getAffineConstantExpr((int64_t)val.getValue());
}

/// Parses an expression that can be a valid operand of an affine expression.
/// lhs: if non-null, lhs is an affine expression that is the lhs of a binary
/// operator, the rhs of which is being parsed. This is used to determine
/// whether an error should be emitted for a missing right operand.
//  Eg: for an expression without parentheses (like i + j + k + l), each
//  of the four identifiers is an operand. For i + j*k + l, j*k is not an
//  operand expression, it's an op expression and will be parsed via
//  parseAffineHighPrecOpExpression(). However, for i + (j*k) + -l, (j*k) and
//  -l are valid operands that will be parsed by this function.
AffineExpr AffineParser::parseAffineOperandExpr(AffineExpr lhs) {
  switch (getToken().getKind()) {
  case Token::bare_identifier:
    return parseBareIdExpr();
  case Token::kw_symbol:
    return parseSymbolSSAIdExpr();
  case Token::percent_identifier:
    return parseSSAIdExpr(/*isSymbol=*/false);
  case Token::integer:
    return parseIntegerExpr();
  case Token::l_paren:
    return parseParentheticalExpr();
  case Token::minus:
    return parseNegateExpression(lhs);
  case Token::kw_ceildiv:
  case Token::kw_floordiv:
  case Token::kw_mod:
  case Token::plus:
  case Token::star:
    if (lhs)
      emitError("missing right operand of binary operator");
    else
      emitError("missing left operand of binary operator");
    return nullptr;
  default:
    if (lhs)
      emitError("missing right operand of binary operator");
    else
      emitError("expected affine expression");
    return nullptr;
  }
}

/// Parse affine expressions that are bare-id's, integer constants,
/// parenthetical affine expressions, and affine op expressions that are a
/// composition of those.
///
/// All binary op's associate from left to right.
///
/// {add, sub} have lower precedence than {mul, div, and mod}.
///
/// Add, sub'are themselves at the same precedence level. Mul, floordiv,
/// ceildiv, and mod are at the same higher precedence level. Negation has
/// higher precedence than any binary op.
///
/// llhs: the affine expression appearing on the left of the one being parsed.
/// This function will return ((llhs llhsOp lhs) op rhs) if llhs is non null,
/// and lhs op rhs otherwise; if there is no rhs, llhs llhsOp lhs is returned
/// if llhs is non-null; otherwise lhs is returned. This is to deal with left
/// associativity.
///
/// Eg: when the expression is e1 + e2*e3 + e4, with e1 as llhs, this function
/// will return the affine expr equivalent of (e1 + (e2*e3)) + e4, where
/// (e2*e3) will be parsed using parseAffineHighPrecOpExpr().
AffineExpr AffineParser::parseAffineLowPrecOpExpr(AffineExpr llhs,
                                                  AffineLowPrecOp llhsOp) {
  AffineExpr lhs;
  if (!(lhs = parseAffineOperandExpr(llhs)))
    return nullptr;

  // Found an LHS. Deal with the ops.
  if (AffineLowPrecOp lOp = consumeIfLowPrecOp()) {
    if (llhs) {
      AffineExpr sum = getAffineBinaryOpExpr(llhsOp, llhs, lhs);
      return parseAffineLowPrecOpExpr(sum, lOp);
    }
    // No LLHS, get RHS and form the expression.
    return parseAffineLowPrecOpExpr(lhs, lOp);
  }
  auto opLoc = getToken().getLoc();
  if (AffineHighPrecOp hOp = consumeIfHighPrecOp()) {
    // We have a higher precedence op here. Get the rhs operand for the llhs
    // through parseAffineHighPrecOpExpr.
    AffineExpr highRes = parseAffineHighPrecOpExpr(lhs, hOp, opLoc);
    if (!highRes)
      return nullptr;

    // If llhs is null, the product forms the first operand of the yet to be
    // found expression. If non-null, the op to associate with llhs is llhsOp.
    AffineExpr expr =
        llhs ? getAffineBinaryOpExpr(llhsOp, llhs, highRes) : highRes;

    // Recurse for subsequent low prec op's after the affine high prec op
    // expression.
    if (AffineLowPrecOp nextOp = consumeIfLowPrecOp())
      return parseAffineLowPrecOpExpr(expr, nextOp);
    return expr;
  }
  // Last operand in the expression list.
  if (llhs)
    return getAffineBinaryOpExpr(llhsOp, llhs, lhs);
  // No llhs, 'lhs' itself is the expression.
  return lhs;
}

/// Parse an affine expression.
///  affine-expr ::= `(` affine-expr `)`
///                | `-` affine-expr
///                | affine-expr `+` affine-expr
///                | affine-expr `-` affine-expr
///                | affine-expr `*` affine-expr
///                | affine-expr `floordiv` affine-expr
///                | affine-expr `ceildiv` affine-expr
///                | affine-expr `mod` affine-expr
///                | bare-id
///                | integer-literal
///
/// Additional conditions are checked depending on the production. For eg.,
/// one of the operands for `*` has to be either constant/symbolic; the second
/// operand for floordiv, ceildiv, and mod has to be a positive integer.
AffineExpr AffineParser::parseAffineExpr() {
  return parseAffineLowPrecOpExpr(nullptr, AffineLowPrecOp::LNoOp);
}

/// Parse a dim or symbol from the lists appearing before the actual
/// expressions of the affine map. Update our state to store the
/// dimensional/symbolic identifier.
ParseResult AffineParser::parseIdentifierDefinition(AffineExpr idExpr) {
  if (getToken().isNot(Token::bare_identifier))
    return emitWrongTokenError("expected bare identifier");

  auto name = getTokenSpelling();
  for (auto entry : dimsAndSymbols) {
    if (entry.first == name)
      return emitError("redefinition of identifier '" + name + "'");
  }
  consumeToken(Token::bare_identifier);

  dimsAndSymbols.push_back({name, idExpr});
  return success();
}

/// Parse the list of dimensional identifiers to an affine map.
ParseResult AffineParser::parseDimIdList(unsigned &numDims) {
  auto parseElt = [&]() -> ParseResult {
    auto dimension = getAffineDimExpr(numDims++, getContext());
    return parseIdentifierDefinition(dimension);
  };
  return parseCommaSeparatedList(Delimiter::Paren, parseElt,
                                 " in dimensional identifier list");
}

/// Parse the list of symbolic identifiers to an affine map.
ParseResult AffineParser::parseSymbolIdList(unsigned &numSymbols) {
  auto parseElt = [&]() -> ParseResult {
    auto symbol = getAffineSymbolExpr(numSymbols++, getContext());
    return parseIdentifierDefinition(symbol);
  };
  return parseCommaSeparatedList(Delimiter::Square, parseElt,
                                 " in symbol list");
}

/// Parse the list of symbolic identifiers to an affine map.
ParseResult
AffineParser::parseDimAndOptionalSymbolIdList(unsigned &numDims,
                                              unsigned &numSymbols) {
  if (parseDimIdList(numDims)) {
    return failure();
  }
  if (!getToken().is(Token::l_square)) {
    numSymbols = 0;
    return success();
  }
  return parseSymbolIdList(numSymbols);
}

/// Parses an ambiguous affine map or integer set definition inline.
ParseResult AffineParser::parseAffineMapOrIntegerSetInline(AffineMap &map,
                                                           IntegerSet &set) {
  unsigned numDims = 0, numSymbols = 0;

  // List of dimensional and optional symbol identifiers.
  if (parseDimAndOptionalSymbolIdList(numDims, numSymbols))
    return failure();

  if (consumeIf(Token::arrow))
    return parseAffineMapRange(numDims, numSymbols, map);

  if (parseToken(Token::colon, "expected '->' or ':'"))
    return failure();
  return parseIntegerSetConstraints(numDims, numSymbols, set);
}

/// Parses the comma-separated integer sets.
ParseResult
AffineParser::parseMultipleIntegerSets(SmallVectorImpl<IntegerSet> &unionSet) {
  unsigned numDims = 0, numSymbols = 0;

  // List of dimensional and optional symbol identifiers.
  if (parseDimAndOptionalSymbolIdList(numDims, numSymbols)) {
    return failure();
  }

  if (parseToken(Token::colon, "expected ':'"))
    return failure();

  IntegerSet set;
  do {
    if ((set = parseIntegerSetConstraints(numDims, numSymbols)))
      unionSet.push_back(set);
    else
      return failure();
  } while (consumeIf(Token::comma));

  return success();
}

/// Parse an AffineMap where the dim and symbol identifiers are SSA ids.
ParseResult
AffineParser::parseAffineMapOfSSAIds(AffineMap &map,
                                     OpAsmParser::Delimiter delimiter) {

  SmallVector<AffineExpr, 4> exprs;
  auto parseElt = [&]() -> ParseResult {
    auto elt = parseAffineExpr();
    exprs.push_back(elt);
    return elt ? success() : failure();
  };

  // Parse a multi-dimensional affine expression (a comma-separated list of
  // 1-d affine expressions); the list can be empty. Grammar:
  // multi-dim-affine-expr ::= `(` `)`
  //                         | `(` affine-expr (`,` affine-expr)* `)`
  if (parseCommaSeparatedList(delimiter, parseElt, " in affine map"))
    return failure();

  // Parsed a valid affine map.
  map = AffineMap::get(numDimOperands, dimsAndSymbols.size() - numDimOperands,
                       exprs, getContext());
  return success();
}

/// Parse an AffineExpr where the dim and symbol identifiers are SSA ids.
ParseResult AffineParser::parseAffineExprOfSSAIds(AffineExpr &expr) {
  expr = parseAffineExpr();
  return success(expr != nullptr);
}

/// Parse the range and sizes affine map definition inline.
///
///  affine-map ::= dim-and-symbol-id-lists `->` multi-dim-affine-expr
///
///  multi-dim-affine-expr ::= `(` `)`
///  multi-dim-affine-expr ::= `(` affine-expr (`,` affine-expr)* `)`
ParseResult AffineParser::parseAffineMapRange(unsigned numDims,
                                              unsigned numSymbols,
                                              AffineMap &result) {
  SmallVector<AffineExpr, 4> exprs;
  auto parseElt = [&]() -> ParseResult {
    auto elt = parseAffineExpr();
    ParseResult res = elt ? success() : failure();
    exprs.push_back(elt);
    return res;
  };

  // Parse a multi-dimensional affine expression (a comma-separated list of
  // 1-d affine expressions). Grammar:
  // multi-dim-affine-expr ::= `(` `)`
  //                         | `(` affine-expr (`,` affine-expr)* `)`
  if (parseCommaSeparatedList(Delimiter::Paren, parseElt,
                              " in affine map range"))
    return failure();

  // Parsed a valid affine map.
  result = AffineMap::get(numDims, numSymbols, exprs, getContext());
  return success();
}

/// Parse an affine constraint.
///  affine-constraint ::= affine-expr `>=` `0`
///                      | affine-expr `==` `0`
///
/// isEq is set to true if the parsed constraint is an equality, false if it
/// is an inequality (greater than or equal).
///
AffineExpr AffineParser::parseAffineConstraint(bool *isEq) {
  AffineExpr expr = parseAffineExpr();
  if (!expr)
    return nullptr;

  if (consumeIf(Token::greater) && consumeIf(Token::equal) &&
      getToken().is(Token::integer)) {
    auto dim = getToken().getUnsignedIntegerValue();
    if (dim.hasValue() && dim.getValue() == 0) {
      consumeToken(Token::integer);
      *isEq = false;
      return expr;
    }
    return emitError("expected '0' after '>='"), nullptr;
  }

  if (consumeIf(Token::equal) && consumeIf(Token::equal) &&
      getToken().is(Token::integer)) {
    auto dim = getToken().getUnsignedIntegerValue();
    if (dim.hasValue() && dim.getValue() == 0) {
      consumeToken(Token::integer);
      *isEq = true;
      return expr;
    }
    return emitError("expected '0' after '=='"), nullptr;
  }

  return emitError("expected '== 0' or '>= 0' at end of affine constraint"),
         nullptr;
}

/// Parse the constraints that are part of an integer set definition.
///  integer-set-inline
///                ::= dim-and-symbol-id-lists `:`
///                '(' affine-constraint-conjunction? ')'
///  affine-constraint-conjunction ::= affine-constraint (`,`
///                                       affine-constraint)*
///
ParseResult AffineParser::parseIntegerSetConstraints(unsigned numDims,
                                                     unsigned numSymbols,
                                                     IntegerSet &result) {
  SmallVector<AffineExpr, 4> constraints;
  SmallVector<bool, 4> isEqs;
  auto parseElt = [&]() -> ParseResult {
    bool isEq;
    auto elt = parseAffineConstraint(&isEq);
    ParseResult res = elt ? success() : failure();
    if (elt) {
      constraints.push_back(elt);
      isEqs.push_back(isEq);
    }
    return res;
  };

  // Parse a list of affine constraints (comma-separated).
  if (parseCommaSeparatedList(Delimiter::Paren, parseElt,
                              " in integer set constraint list"))
    return failure();

  // If no constraints were parsed, then treat this as a degenerate 'true' case.
  if (constraints.empty()) {
    /* 0 == 0 */
    auto zero = getAffineConstantExpr(0, getContext());
    result = IntegerSet::get(numDims, numSymbols, zero, true);
    return success();
  }

  // Parsed a valid integer set.
  result = IntegerSet::get(numDims, numSymbols, constraints, isEqs);
  return success();
}

//===----------------------------------------------------------------------===//
// Parser
//===----------------------------------------------------------------------===//

/// Parse an ambiguous reference to either and affine map or an integer set.
ParseResult Parser::parseAffineMapOrIntegerSetReference(AffineMap &map,
                                                        IntegerSet &set) {
  return AffineParser(state).parseAffineMapOrIntegerSetInline(map, set);
}
ParseResult Parser::parseAffineMapReference(AffineMap &map) {
  SMLoc curLoc = getToken().getLoc();
  IntegerSet set;
  if (parseAffineMapOrIntegerSetReference(map, set))
    return failure();
  if (set)
    return emitError(curLoc, "expected AffineMap, but got IntegerSet");
  return success();
}
ParseResult Parser::parseIntegerSetReference(IntegerSet &set) {
  SMLoc curLoc = getToken().getLoc();
  AffineMap map;
  if (parseAffineMapOrIntegerSetReference(map, set))
    return failure();
  if (map)
    return emitError(curLoc, "expected IntegerSet, but got AffineMap");
  return success();
}

ParseResult
Parser::parseMultipleIntegerSetsReference(SmallVectorImpl<IntegerSet> &set) {
  if (AffineParser(state).parseMultipleIntegerSets(set))
    return failure();
  return success();
}

/// Parse an AffineMap of SSA ids. The callback 'parseElement' is used to
/// parse SSA value uses encountered while parsing affine expressions.
ParseResult
Parser::parseAffineMapOfSSAIds(AffineMap &map,
                               function_ref<ParseResult(bool)> parseElement,
                               OpAsmParser::Delimiter delimiter) {
  return AffineParser(state, /*allowParsingSSAIds=*/true, parseElement)
      .parseAffineMapOfSSAIds(map, delimiter);
}

/// Parse an AffineExpr of SSA ids. The callback `parseElement` is used to parse
/// SSA value uses encountered while parsing.
ParseResult
Parser::parseAffineExprOfSSAIds(AffineExpr &expr,
                                function_ref<ParseResult(bool)> parseElement) {
  return AffineParser(state, /*allowParsingSSAIds=*/true, parseElement)
      .parseAffineExprOfSSAIds(expr);
}

IntegerSet mlir::parseIntegerSet(StringRef inputStr, MLIRContext *context,
                                 bool printDiagnosticInfo) {
  llvm::SourceMgr sourceMgr;
  auto memBuffer = llvm::MemoryBuffer::getMemBuffer(
      inputStr, /*BufferName=*/"<mlir_parser_buffer>",
      /*RequiresNullTerminator=*/false);
  sourceMgr.AddNewSourceBuffer(std::move(memBuffer), SMLoc());
  SymbolState symbolState;
  ParserState state(sourceMgr, context, symbolState, /*asmState=*/nullptr);
  Parser parser(state);

  raw_ostream &os = printDiagnosticInfo ? llvm::errs() : llvm::nulls();
  SourceMgrDiagnosticHandler handler(sourceMgr, context, os);
  IntegerSet set;
  if (parser.parseIntegerSetReference(set))
    return IntegerSet();

  Token endTok = parser.getToken();
  if (endTok.isNot(Token::eof)) {
    parser.emitError(endTok.getLoc(), "encountered unexpected token");
    return IntegerSet();
  }

  return set;
}

SmallVector<IntegerSet, 4>
mlir::parseMultipleIntegerSets(StringRef inputStr, MLIRContext *context,
                               bool printDiagnosticInfo) {
  llvm::SourceMgr sourceMgr;
  auto memBuffer = llvm::MemoryBuffer::getMemBuffer(
      inputStr, /*BufferName=*/"<mlir_parser_buffer>",
      /*RequiresNullTerminator=*/false);
  sourceMgr.AddNewSourceBuffer(std::move(memBuffer), SMLoc());
  SymbolState symbolState;
  ParserState state(sourceMgr, context, symbolState, /*asmState=*/nullptr);
  Parser parser(state);

  raw_ostream &os = printDiagnosticInfo ? llvm::errs() : llvm::nulls();
  SourceMgrDiagnosticHandler handler(sourceMgr, context, os);
  SmallVector<IntegerSet> set;
  if (parser.parseMultipleIntegerSetsReference(set))
    return SmallVector<IntegerSet>();

  Token endTok = parser.getToken();
  if (endTok.isNot(Token::eof)) {
    parser.emitError(endTok.getLoc(), "encountered unexpected token");
    return SmallVector<IntegerSet>();
  }
  return set;
}<|MERGE_RESOLUTION|>--- conflicted
+++ resolved
@@ -53,13 +53,8 @@
   ParseResult parseAffineMapRange(unsigned numDims, unsigned numSymbols,
                                   AffineMap &result);
   ParseResult parseAffineMapOrIntegerSetInline(AffineMap &map, IntegerSet &set);
-<<<<<<< HEAD
-  ParseResult parseIntegerSetConstraints(unsigned numDims, unsigned numSymbols,
-                                         IntegerSet &result);
-=======
   IntegerSet parseIntegerSetConstraints(unsigned numDims, unsigned numSymbols);
   ParseResult parseMultipleIntegerSets(SmallVectorImpl<IntegerSet> &unionSet);
->>>>>>> 6a99c26e
   ParseResult parseAffineMapOfSSAIds(AffineMap &map,
                                      OpAsmParser::Delimiter delimiter);
   ParseResult parseAffineExprOfSSAIds(AffineExpr &expr);
